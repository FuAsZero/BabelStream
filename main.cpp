
// Copyright (c) 2015-16 Tom Deakin, Simon McIntosh-Smith,
// University of Bristol HPC
//
// For full license terms please see the LICENSE file distributed with this
// source code

#include <iostream>
#include <vector>
#include <numeric>
#include <cmath>
#include <limits>
#include <chrono>
#include <algorithm>
#include <iomanip>
#include <cstring>

#include "common.h"
#include "Stream.h"

#if defined(CUDA)
#include "CUDAStream.h"
#elif defined(OCL)
#include "OCLStream.h"
<<<<<<< HEAD
#elif defined(RAJA)
#include "RAJAStream.hpp"
#elif defined(KOKKOS)
#include "KOKKOSStream.hpp"
=======
#elif defined(ACC)
#include "ACCStream.h"
#elif defined(SYCL)
#include "SYCLStream.h"
#elif defined(OMP3)
#include "OMP3Stream.h"
>>>>>>> f0afa0c1
#endif

unsigned int ARRAY_SIZE = 52428800;
unsigned int num_times = 10;
unsigned int deviceIndex = 0;
bool use_float = false;


template <typename T>
void check_solution(const unsigned int ntimes, std::vector<T>& a, std::vector<T>& b, std::vector<T>& c);

template <typename T>
void run();

void parseArguments(int argc, char *argv[]);

int main(int argc, char *argv[])
{
  std::cout
    << "GPU-STREAM" << std::endl
    << "Version: " << VERSION_STRING << std::endl
    << "Implementation: " << IMPLEMENTATION_STRING << std::endl;

  parseArguments(argc, argv);

  if (use_float)
    run<float>();
  else
    run<double>();

}

template <typename T>
void run()
{
  // Create host vectors
  std::vector<T> a(ARRAY_SIZE, 1.0);
  std::vector<T> b(ARRAY_SIZE, 2.0);
  std::vector<T> c(ARRAY_SIZE, 0.0);
  std::streamsize ss = std::cout.precision();
  std::cout << std::setprecision(1) << std::fixed
    << "Array size: " << ARRAY_SIZE*sizeof(T)*1.0E-6 << " MB"
    << " (=" << ARRAY_SIZE*sizeof(T)*1.0E-9 << " GB)" << std::endl;
  std::cout << "Total size: " << 3.0*ARRAY_SIZE*sizeof(T)*1.0E-6 << " MB"
    << " (=" << 3.0*ARRAY_SIZE*sizeof(T)*1.0E-9 << " GB)" << std::endl;
  std::cout.precision(ss);

  Stream<T> *stream;

#if defined(CUDA)
  // Use the CUDA implementation
  stream = new CUDAStream<T>(ARRAY_SIZE, deviceIndex);

#elif defined(OCL)
  // Use the OpenCL implementation
  stream = new OCLStream<T>(ARRAY_SIZE, deviceIndex);

<<<<<<< HEAD
#elif defined(RAJA)
  // Use the RAJA implementation
  stream = new RAJAStream<T>(ARRAY_SIZE, deviceIndex);

#elif defined(KOKKOS)
  // Use the Kokkos implementation
  stream = new KOKKOSStream<T>(ARRAY_SIZE, deviceIndex);
=======
#elif defined(ACC)
  // Use the OpenACC implementation
  stream = new ACCStream<T>(ARRAY_SIZE, a.data(), b.data(), c.data(), deviceIndex);

#elif defined(SYCL)
  // Use the SYCL implementation
  stream = new SYCLStream<T>(ARRAY_SIZE, deviceIndex);

#elif defined(OMP3)
  // Use the "reference" OpenMP 3 implementation
  stream = new OMP3Stream<T>(ARRAY_SIZE, a.data(), b.data(), c.data());

>>>>>>> f0afa0c1

#endif

  stream->write_arrays(a, b, c);

  // List of times
  std::vector<std::vector<double>> timings(4);

  // Declare timers
  std::chrono::high_resolution_clock::time_point t1, t2;

  // Main loop
  for (unsigned int k = 0; k < num_times; k++)
  {
    // Execute Copy
    t1 = std::chrono::high_resolution_clock::now();
    stream->copy();
    t2 = std::chrono::high_resolution_clock::now();
    timings[0].push_back(std::chrono::duration_cast<std::chrono::duration<double> >(t2 - t1).count());

    // Execute Mul
    t1 = std::chrono::high_resolution_clock::now();
    stream->mul();
    t2 = std::chrono::high_resolution_clock::now();
    timings[1].push_back(std::chrono::duration_cast<std::chrono::duration<double> >(t2 - t1).count());

    // Execute Add
    t1 = std::chrono::high_resolution_clock::now();
    stream->add();
    t2 = std::chrono::high_resolution_clock::now();
    timings[2].push_back(std::chrono::duration_cast<std::chrono::duration<double> >(t2 - t1).count());

    // Execute Triad
    t1 = std::chrono::high_resolution_clock::now();
    stream->triad();
    t2 = std::chrono::high_resolution_clock::now();
    timings[3].push_back(std::chrono::duration_cast<std::chrono::duration<double> >(t2 - t1).count());

  }

  // Check solutions
  stream->read_arrays(a, b, c);
  check_solution<T>(num_times, a, b, c);

  // Display timing results
  std::cout
    << std::left << std::setw(12) << "Function"
    << std::left << std::setw(12) << "MBytes/sec"
    << std::left << std::setw(12) << "Min (sec)"
    << std::left << std::setw(12) << "Max"
    << std::left << std::setw(12) << "Average" << std::endl;

  std::cout << std::fixed;

  std::string labels[4] = {"Copy", "Mul", "Add", "Triad"};
  size_t sizes[4] = {
    2 * sizeof(T) * ARRAY_SIZE,
    2 * sizeof(T) * ARRAY_SIZE,
    3 * sizeof(T) * ARRAY_SIZE,
    3 * sizeof(T) * ARRAY_SIZE
  };

  for (int i = 0; i < 4; i++)
  {
    // Get min/max; ignore the first result
    auto minmax = std::minmax_element(timings[i].begin()+1, timings[i].end());

    // Calculate average; ignore the first result
    double average = std::accumulate(timings[i].begin()+1, timings[i].end(), 0.0) / (double)(num_times - 1);

    // Display results
    std::cout
      << std::left << std::setw(12) << labels[i]
      << std::left << std::setw(12) << std::setprecision(3) << 1.0E-6 * sizes[i] / (*minmax.first)
      << std::left << std::setw(12) << std::setprecision(5) << *minmax.first
      << std::left << std::setw(12) << std::setprecision(5) << *minmax.second
      << std::left << std::setw(12) << std::setprecision(5) << average
      << std::endl;

  }

  delete stream;

}

template <typename T>
void check_solution(const unsigned int ntimes, std::vector<T>& a, std::vector<T>& b, std::vector<T>& c)
{
  // Generate correct solution
  T goldA = 1.0;
  T goldB = 2.0;
  T goldC = 0.0;

  const T scalar = 3.0;

  for (unsigned int i = 0; i < ntimes; i++)
  {
    // Do STREAM!
    goldC = goldA;
    goldB = scalar * goldC;
    goldC = goldA + goldB;
    goldA = goldB + scalar * goldC;
  }

  // Calculate the average error
  double errA = std::accumulate(a.begin(), a.end(), 0.0, [&](double sum, const T val){ return sum + fabs(val - goldA); });
  errA /= a.size();
  double errB = std::accumulate(b.begin(), b.end(), 0.0, [&](double sum, const T val){ return sum + fabs(val - goldB); });
  errB /= b.size();
  double errC = std::accumulate(c.begin(), c.end(), 0.0, [&](double sum, const T val){ return sum + fabs(val - goldC); });
  errC /= c.size();

  double epsi = std::numeric_limits<T>::epsilon() * 100.0;

  if (errA > epsi)
    std::cerr
      << "Validation failed on a[]. Average error " << errA
      << std::endl;
  if (errB > epsi)
    std::cerr
      << "Validation failed on b[]. Average error " << errB
      << std::endl;
  if (errC > epsi)
    std::cerr
      << "Validation failed on c[]. Average error " << errC
      << std::endl;

}

int parseUInt(const char *str, unsigned int *output)
{
  char *next;
  *output = strtoul(str, &next, 10);
  return !strlen(next);
}

void parseArguments(int argc, char *argv[])
{
  for (int i = 1; i < argc; i++)
  {
    if (!std::string("--list").compare(argv[i]))
    {
      listDevices();
      exit(EXIT_SUCCESS);
    }
    else if (!std::string("--device").compare(argv[i]))
    {
      if (++i >= argc || !parseUInt(argv[i], &deviceIndex))
      {
        std::cerr << "Invalid device index." << std::endl;
        exit(EXIT_FAILURE);
      }
    }
    else if (!std::string("--arraysize").compare(argv[i]) ||
             !std::string("-s").compare(argv[i]))
    {
      if (++i >= argc || !parseUInt(argv[i], &ARRAY_SIZE))
      {
        std::cerr << "Invalid array size." << std::endl;
        exit(EXIT_FAILURE);
      }
    }
    else if (!std::string("--numtimes").compare(argv[i]) ||
             !std::string("-n").compare(argv[i]))
    {
      if (++i >= argc || !parseUInt(argv[i], &num_times))
      {
        std::cerr << "Invalid number of times." << std::endl;
        exit(EXIT_FAILURE);
      }
    }
    else if (!std::string("--float").compare(argv[i]))
    {
      use_float = true;
      std::cout << "Warning: If number of iterations set >= 8, expect rounding errors with single precision" << std::endl;
    }
    else if (!std::string("--help").compare(argv[i]) ||
             !std::string("-h").compare(argv[i]))
    {
      std::cout << std::endl;
      std::cout << "Usage: " << argv[0] << " [OPTIONS]" << std::endl << std::endl;
      std::cout << "Options:" << std::endl;
      std::cout << "  -h  --help               Print the message" << std::endl;
      std::cout << "      --list               List available devices" << std::endl;
      std::cout << "      --device     INDEX   Select device at INDEX" << std::endl;
      std::cout << "  -s  --arraysize  SIZE    Use SIZE elements in the array" << std::endl;
      std::cout << "  -n  --numtimes   NUM     Run the test NUM times (NUM >= 2)" << std::endl;
      std::cout << "      --float              Use floats (rather than doubles)" << std::endl;
      std::cout << std::endl;
      exit(EXIT_SUCCESS);
    }
    else
    {
      std::cerr << "Unrecognized argument '" << argv[i] << "' (try '--help')"
                << std::endl;
      exit(EXIT_FAILURE);
    }
  }
}<|MERGE_RESOLUTION|>--- conflicted
+++ resolved
@@ -22,19 +22,16 @@
 #include "CUDAStream.h"
 #elif defined(OCL)
 #include "OCLStream.h"
-<<<<<<< HEAD
 #elif defined(RAJA)
 #include "RAJAStream.hpp"
 #elif defined(KOKKOS)
 #include "KOKKOSStream.hpp"
-=======
 #elif defined(ACC)
 #include "ACCStream.h"
 #elif defined(SYCL)
 #include "SYCLStream.h"
 #elif defined(OMP3)
 #include "OMP3Stream.h"
->>>>>>> f0afa0c1
 #endif
 
 unsigned int ARRAY_SIZE = 52428800;
@@ -92,7 +89,6 @@
   // Use the OpenCL implementation
   stream = new OCLStream<T>(ARRAY_SIZE, deviceIndex);
 
-<<<<<<< HEAD
 #elif defined(RAJA)
   // Use the RAJA implementation
   stream = new RAJAStream<T>(ARRAY_SIZE, deviceIndex);
@@ -100,7 +96,7 @@
 #elif defined(KOKKOS)
   // Use the Kokkos implementation
   stream = new KOKKOSStream<T>(ARRAY_SIZE, deviceIndex);
-=======
+
 #elif defined(ACC)
   // Use the OpenACC implementation
   stream = new ACCStream<T>(ARRAY_SIZE, a.data(), b.data(), c.data(), deviceIndex);
@@ -112,8 +108,6 @@
 #elif defined(OMP3)
   // Use the "reference" OpenMP 3 implementation
   stream = new OMP3Stream<T>(ARRAY_SIZE, a.data(), b.data(), c.data());
-
->>>>>>> f0afa0c1
 
 #endif
 
